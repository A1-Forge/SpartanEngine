/*
Copyright(c) 2015-2025 Panos Karabelas

Permission is hereby granted, free of charge, to any person obtaining a copy
of this software and associated documentation files (the "Software"), to deal
in the Software without restriction, including without limitation the rights
to use, copy, modify, merge, publish, distribute, sublicense, and/or sell
copies of the Software, and to permit persons to whom the Software is furnished
to do so, subject to the following conditions :

The above copyright notice and this permission notice shall be included in
all copies or substantial portions of the Software.

THE SOFTWARE IS PROVIDED "AS IS", WITHOUT WARRANTY OF ANY KIND, EXPRESS OR
IMPLIED, INCLUDING BUT NOT LIMITED TO THE WARRANTIES OF MERCHANTABILITY, FITNESS
FOR A PARTICULAR PURPOSE AND NONINFRINGEMENT.IN NO EVENT SHALL THE AUTHORS OR
COPYRIGHT HOLDERS BE LIABLE FOR ANY CLAIM, DAMAGES OR OTHER LIABILITY, WHETHER
IN AN ACTION OF CONTRACT, TORT OR OTHERWISE, ARISING FROM, OUT OF OR IN
CONNECTION WITH THE SOFTWARE OR THE USE OR OTHER DEALINGS IN THE SOFTWARE.
*/

//= INCLUDES ===================
#include "pch.h"
#include "AudioSource.h"
#include "Camera.h"
#include "../Entity.h"
#include "../../IO/FileStream.h"
SP_WARNINGS_OFF
#include <SDL3/SDL_audio.h>
SP_WARNINGS_ON
//==============================

using namespace std;
using namespace spartan::math;

#define CHECK_SDL_ERROR(call)           \
if (!(call)) {                          \
    SP_LOG_ERROR("%s", SDL_GetError()); \
    return;                             \
}

namespace audio_device
{
    mutex     device_mutex;
    SDL_AudioSpec spec   = {};
    uint32_t  id         = 0;
    uint32_t  references = 0;

    // acquire the shared audio device, open it if it's not already open
    void acquire()
    {
        lock_guard<mutex> lock(device_mutex);
        if (references == 0)
        {
            id = SDL_OpenAudioDevice(SDL_AUDIO_DEVICE_DEFAULT_PLAYBACK, nullptr);
            if (id == 0)
            {
                SP_LOG_ERROR("%s", SDL_GetError());
                return;
            }

            if (!SDL_GetAudioDeviceFormat(id, &spec, nullptr))
            {
                SP_LOG_ERROR("%s", SDL_GetError());
            }
        }
        ++references;
    }

    // release the shared audio device, close it when no one is using it
    void release()
    {
        lock_guard<mutex> lock(device_mutex);
        --references;
        if (references == 0 && id != 0)
        {
            SDL_CloseAudioDevice(id);
            id = 0;
        }
    }
}

namespace spartan
{
    AudioSource::AudioSource(Entity* entity) : Component(entity)
    {
        audio_device::acquire();
    }

    AudioSource::~AudioSource()
    {
        Stop();

        if (m_stream)
        {
            SDL_DestroyAudioStream(m_stream);
            m_stream = nullptr;
        }
        if (m_buffer)
        {
            SDL_free(m_buffer);
            m_buffer = nullptr;
        }

        audio_device::release();

        delete m_spec;
        m_spec = nullptr;
    }

    void AudioSource::OnInitialize()
    {
        Component::OnInitialize();
    }

    void AudioSource::OnStart()
    {
        if (m_play_on_start)
        {
            Play();
        }
    }

    void AudioSource::OnStop()
    {
        Stop();
    }

    void AudioSource::OnRemove()
    {
        Stop();
    }

    void AudioSource::OnTick()
    {
        if (!m_is_playing)
            return;

        if (m_is_3d)
        {
            if (Camera* camera = World::GetCamera())
            {
                // get current positions
                static Vector3 camera_position_previous = Vector3::Zero;
                Vector3 camera_position                 = camera->GetEntity()->GetPosition();
                Vector3 sound_position                  = GetEntity()->GetPosition();
        
                // panning
                {
                    Vector3 camera_to_sound = (sound_position - camera_position).Normalized();
                    Vector3 camera_right    = camera->GetEntity()->GetRight();
                    m_pan                   = Vector3::Dot(camera_to_sound, camera_right);
                }
        
                // attenuation
                {
                    float   distance_squared   = Vector3::DistanceSquared(camera_position, sound_position);
                    const float rolloff_factor = 15.0f;
                    m_attenuation              = 1.0f / (1.0f + (distance_squared / (rolloff_factor * rolloff_factor)));
                    m_attenuation              = clamp(m_attenuation, 0.0f, 1.0f);
                }
        
                // doppler effect
                {
                    //float delta_time           = static_cast<float>(Timer::GetDeltaTimeSec());
                    //const float speed_of_sound = 343.0f; // m/s, at 20 degrees Celsius
                    //Vector3 rel_velocity       = (sound_position - position_previous) / delta_time - (camera_position - camera_position_previous) / delta_time;
                    //float doppler              = Vector3::Dot((sound_position - camera_position).Normalized(), rel_velocity) / speed_of_sound;
                    //SetPitch(m_pitch * (1.0f + doppler));
                }

                // update previous positions
                camera_position_previous = camera_position;
                position_previous        = sound_position;
            }
        }
        
        FeedAudioChunk();
    }

    void AudioSource::Serialize(FileStream* stream)
    {
        stream->Write(m_mute);
        stream->Write(m_loop);
        stream->Write(m_play_on_start);
        stream->Write(m_volume);
    }

    void AudioSource::Deserialize(FileStream* stream)
    {
        stream->Read(&m_mute);
        stream->Read(&m_loop);
        stream->Read(&m_play_on_start);
        stream->Read(&m_volume);
    }

    void AudioSource::SetAudioClip(const string& file_path)
    {
        // store the filename from the provided path
        m_name = FileSystem::GetFileNameFromFilePath(file_path);

        SDL_AudioSpec wav_spec = {};
        uint8_t* wav_buffer    = nullptr;
        uint32_t wav_length    = 0;
        CHECK_SDL_ERROR(SDL_LoadWAV(file_path.c_str(), &wav_spec, &wav_buffer, &wav_length));

        // convert to mono float32 for easy processing
        SDL_AudioSpec target_spec = {};
        target_spec.freq          = wav_spec.freq;
        target_spec.format        = SDL_AUDIO_F32;
<<<<<<< HEAD
        target_spec.channels      = 1;
=======
        target_spec.channels      = target_spec.channels = m_is_3d ? 1 : wav_spec.channels;
>>>>>>> def42942
        uint8_t* target_buffer    = nullptr;
        int  target_length        = 0;
        bool success              = SDL_ConvertAudioSamples(&wav_spec, wav_buffer, static_cast<int>(wav_length), &target_spec, &target_buffer, &target_length);
        SDL_free(wav_buffer);
        if (!success || !target_buffer)
        {
            SP_LOG_ERROR("%s", SDL_GetError());
            return;
        }

        // store the converted buffer and spec
        m_buffer = target_buffer;
        m_length = static_cast<uint32_t>(target_length);
        if (m_spec)
        {
            delete m_spec;
        }
        m_spec = new SDL_AudioSpec(target_spec);
    }

    void AudioSource::Play()
    {
        if (!m_buffer || !m_spec || m_length == 0)
        {
            SP_LOG_ERROR("No valid audio clip set");
            return;
        }

        // create stream: source is stereo float32, destination is device spec
        SDL_AudioSpec src_spec = {};
        src_spec.freq     = m_spec->freq;
        src_spec.format   = SDL_AUDIO_F32;
        src_spec.channels = 2;
        m_stream          = SDL_CreateAudioStream(&src_spec, &audio_device::spec);
        if (!m_stream)
        {
            SP_LOG_ERROR("%s", SDL_GetError());
            return;
        }
        CHECK_SDL_ERROR(SDL_BindAudioStream(audio_device::id, m_stream));

        // start playing
        CHECK_SDL_ERROR(SDL_ResumeAudioStreamDevice(m_stream));
        m_position    = 0;
        m_is_playing  = true;

        // set pitch
        SetPitch(m_pitch);
    }

    void AudioSource::Stop()
    {
        if (!m_is_playing)
            return;

        if (m_stream)
        {
            SDL_ClearAudioStream(m_stream);
            SDL_DestroyAudioStream(m_stream);
            m_stream = nullptr;
        }

        m_is_playing = false;
        m_position   = 0;
    }

    float AudioSource::GetProgress() const
    {
        if (m_length == 0)
            return 0.0f;

        return static_cast<float>(m_position) / static_cast<float>(m_length);
    }

    void AudioSource::SetMute(bool mute)
    {
        if (m_mute == mute)
            return;

        m_mute = mute;
    }

    void AudioSource::SetVolume(float volume)
    {
        m_volume = clamp(volume, 0.0f, 1.0f);
    }

    void AudioSource::SetPitch(const float pitch)
    {
        m_pitch = clamp(pitch, 0.01f, 5.0f);

        if (m_is_playing && m_stream)
        {
            CHECK_SDL_ERROR(SDL_SetAudioStreamFrequencyRatio(m_stream, m_pitch));
        }
    }

    void AudioSource::FeedAudioChunk()
    {
        if (!m_stream || !m_is_playing)
            return;

        int queued               = SDL_GetAudioStreamQueued(m_stream);
        const int low_water_mark = 16384;
        if (queued >= low_water_mark)
            return;

        const uint32_t target_mono_samples = 2048;
        uint32_t bytes_to_add = target_mono_samples * sizeof(float);
        if (m_position + bytes_to_add > m_length)
        {
            bytes_to_add = m_length - m_position;
        }
        if (bytes_to_add == 0)
        {
            if (m_loop)
            {
                m_position   = 0;
                bytes_to_add = min<uint32_t>(target_mono_samples * sizeof(float), m_length);
            }
            else
            {
                Stop();
                return;
            }
        }

        uint32_t num_samples   = bytes_to_add / sizeof(float);
        float*   mono_samples  = reinterpret_cast<float*>(m_buffer + m_position);

        vector<float> stereo_chunk(num_samples * 2);
        float         gain         = m_volume * m_attenuation * (m_mute ? 0.0f : 1.0f);

        // constant power panning
        float left_factor  = sqrt(0.5f * (1.0f - m_pan));
        float right_factor = sqrt(0.5f * (1.0f + m_pan));
        float left_gain    = gain * left_factor;
        float right_gain   = gain * right_factor;
        for (uint32_t i = 0; i < num_samples; ++i)
        {
            float sample           = mono_samples[i];
            stereo_chunk[2 * i]    = sample * left_gain;
            stereo_chunk[2 * i + 1]= sample * right_gain;
        }

        if (!SDL_PutAudioStreamData(m_stream, stereo_chunk.data(), static_cast<int>(stereo_chunk.size() * sizeof(float))))
        {
            SP_LOG_ERROR("%s", SDL_GetError());
        }

        m_position += bytes_to_add;
    }
}<|MERGE_RESOLUTION|>--- conflicted
+++ resolved
@@ -208,11 +208,7 @@
         SDL_AudioSpec target_spec = {};
         target_spec.freq          = wav_spec.freq;
         target_spec.format        = SDL_AUDIO_F32;
-<<<<<<< HEAD
         target_spec.channels      = 1;
-=======
-        target_spec.channels      = target_spec.channels = m_is_3d ? 1 : wav_spec.channels;
->>>>>>> def42942
         uint8_t* target_buffer    = nullptr;
         int  target_length        = 0;
         bool success              = SDL_ConvertAudioSamples(&wav_spec, wav_buffer, static_cast<int>(wav_length), &target_spec, &target_buffer, &target_length);
